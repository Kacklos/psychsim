--- conflicted
+++ resolved
@@ -738,11 +738,7 @@
                         if len(partials) > 1:
                             raise ValueError(f'Miraculous but incorrect appearance of multiple subdistributions with probability mass < 1 {[self.distributions[s].probability() for s in partials]}')
                         elif len(partials) == 0:
-<<<<<<< HEAD
-                            raise ValueError(f'Where did all the incompleteness go?')
-=======
                             raise ValueError('Where did all the incompleteness go?')
->>>>>>> f3bc2568
                         if partials[0] != valSub:
                             # The test result covers a different set of variables than was tested upstream
                             valSub = s.merge([partials[0], valSub])
