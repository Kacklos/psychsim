--- conflicted
+++ resolved
@@ -183,21 +183,13 @@
         """
         :return: the total probability mass in this distribution
         """
-<<<<<<< HEAD
-        return sum(self.values())
-=======
         return sum([item[1] for item in self.__items])
->>>>>>> f3bc2568
 
     def is_complete(self, epsilon=None):
         """
         :return: True iff the total probability mass is 1 (or within epsilon of 1)
         """
-<<<<<<< HEAD
-        return abs(self.probability()-1) < self.epsilon if epsilon is None else epsilon
-=======
         return math.isclose(self.probability(), 1, rel_tol=self.epsilon if epsilon is None else epsilon)
->>>>>>> f3bc2568
         
     def __float__(self):
         return self.expectation()
